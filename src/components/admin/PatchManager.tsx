"use client"
import FileUpload from "@/components/upload/FileUpload"
import ColumnMapper from "@/components/upload/ColumnMapper"
import PatchImport from "@/components/upload/PatchImport"
import { Badge } from "@/components/ui/badge"
import { Checkbox } from "@/components/ui/checkbox"
import { Separator } from "@/components/ui/separator"
import { Plus } from "lucide-react"
import { AddDraftUserDialog } from "@/components/admin/AddDraftUserDialog"
import { useMemo, useState } from "react"
import { useQuery, useMutation, useQueryClient } from "@tanstack/react-query"
import { supabase } from "@/integrations/supabase/client"
import { Card, CardContent, CardDescription, CardHeader, CardTitle } from "@/components/ui/card"
import { Button } from "@/components/ui/button"
import { Table, TableBody, TableCell, TableHead, TableHeader, TableRow } from "@/components/ui/table"
import { Input } from "@/components/ui/input"
import { Dialog, DialogContent, DialogHeader, DialogTitle, DialogDescription } from "@/components/ui/dialog"
import { useToast } from "@/hooks/use-toast"

type Patch = { id: string; name: string; status: string | null }
type ProfileUser = { id: string; full_name: string | null; email: string | null; role: string | null; is_active: boolean | null }
type PendingUser = { id: string; email: string; full_name: string | null; role: string; status: string; assigned_patch_ids?: string[] | null }

export default function PatchManager() {
  const qc = useQueryClient()
  const { toast } = useToast()
  const [createOpen, setCreateOpen] = useState(false)
  const [name, setName] = useState("")
  const [importOpen, setImportOpen] = useState(false)
  const [importStep, setImportStep] = useState<"upload" | "map" | "import">("upload")
  const [csv, setCsv] = useState<{ headers: string[]; rows: Record<string, any>[]; filename?: string } | null>(null)
  const [mappedRows, setMappedRows] = useState<Record<string, any>[]>([])
  const [assignDialogPatchId, setAssignDialogPatchId] = useState<string | null>(null)
  const [draftDialogOpen, setDraftDialogOpen] = useState(false)

  const { data: patches = [], isLoading } = useQuery({
    queryKey: ["admin-patches"],
    queryFn: async () => {
      const { data, error } = await (supabase as any)
        .from("patches")
        .select("id,name,status")
        .order("name")
      if (error) throw error
      return (data || []) as Patch[]
    }
  })

  const { data: organisers = [] } = useQuery({
    queryKey: ["admin-patch-organisers"],
    queryFn: async () => {
      const { data, error } = await (supabase as any)
        .from("profiles")
        .select("id, full_name, email, role, is_active")
        .in("role", ["organiser", "lead_organiser"]) 
        .order("full_name")
      if (error) throw error
      return (data || []) as ProfileUser[]
    }
  })

  const { data: pendingOrganisers = [], refetch: refetchPending } = useQuery({
    queryKey: ["admin-patch-pending-organisers"],
    queryFn: async () => {
      const { data, error } = await (supabase as any)
        .from("pending_users")
        .select("id,email,full_name,role,status,assigned_patch_ids")
        .eq("role", "organiser")
        .in("status", ["draft", "invited"]) 
        .order("created_at", { ascending: false })
      if (error) throw error
      return (data || []) as PendingUser[]
    }
  })

  const { data: assignmentsByPatch = {} } = useQuery({
    queryKey: ["admin-patch-assignments"],
    queryFn: async () => {
      const { data, error } = await (supabase as any)
        .from("organiser_patch_assignments")
        .select("organiser_id, patch_id, effective_to")
        .is("effective_to", null)
      if (error) throw error
      const map: Record<string, string[]> = {}
      ;(data as any[]).forEach((row: any) => {
        if (!map[row.patch_id]) map[row.patch_id] = []
        map[row.patch_id].push(row.organiser_id)
      })
      return map
    }
  })

  const createPatch = useMutation({
    mutationFn: async () => {
      if (!name.trim()) throw new Error("Enter a name")
      const { error } = await (supabase as any)
        .from("patches")
        .insert({ name: name.trim() })
      if (error) throw error
    },
    onSuccess: () => {
      setCreateOpen(false)
      setName("")
      qc.invalidateQueries({ queryKey: ["admin-patches"] })
      toast({ title: "Patch created" })
    },
    onError: (e: any) => toast({ title: "Error", description: e?.message || "Failed to create patch", variant: "destructive" })
  })

  const assignToOrganiser = useMutation({
    mutationFn: async ({ organiserId, patchId, assigned }: { organiserId: string; patchId: string; assigned: boolean }) => {
      if (assigned) {
        await (supabase as any).rpc("upsert_organiser_patch", { p_org: organiserId, p_patch: patchId })
      } else {
        await (supabase as any).rpc("close_organiser_patch", { p_org: organiserId, p_patch: patchId })
      }
    },
    onSuccess: () => {
      qc.invalidateQueries({ queryKey: ["admin-patch-assignments"] })
      toast({ title: "Assignments updated" })
    },
    onError: (e) => toast({ title: "Failed to update", description: (e as any)?.message || String(e), variant: "destructive" })
  })

  const updatePendingAllocations = useMutation({
    mutationFn: async ({ pendingId, patchId, add }: { pendingId: string; patchId: string; add: boolean }) => {
      const pending = (pendingOrganisers as PendingUser[]).find(p => p.id === pendingId)
      const current = new Set<string>(pending?.assigned_patch_ids || [])
      if (add) current.add(patchId); else current.delete(patchId)
      const next = Array.from(current)
      const { error } = await (supabase as any)
        .from("pending_users")
        .update({ assigned_patch_ids: next })
        .eq("id", pendingId)
      if (error) throw error
    },
    onSuccess: () => {
      refetchPending()
      toast({ title: "Draft allocations updated" })
    },
    onError: (e) => toast({ title: "Failed to update draft", description: (e as any)?.message || String(e), variant: "destructive" })
  })

  const openAssignDialog = (patchId: string) => setAssignDialogPatchId(patchId)
  const closeAssignDialog = () => setAssignDialogPatchId(null)

  const onFileUploaded = (parsed: { headers: string[]; rows: Record<string, any>[]; filename?: string }) => {
    setCsv(parsed)
    setImportStep("map")
  }

  const onMappingComplete = (_table: string, mappings: any[]) => {
    if (!csv) return
    const output = csv.rows.map((row) => {
      const out: Record<string, any> = {}
      mappings.forEach((m: any) => {
        if (m.action !== 'skip' && m.dbColumn) {
          out[m.dbColumn] = row[m.csvColumn]
        }
      })
      return out
    })
    setMappedRows(output)
    setImportStep("import")
  }

  const resetImport = () => {
    setImportStep("upload")
    setCsv(null)
    setMappedRows([])
  }

  return (
    <Card>
      <CardHeader>
        <CardTitle>Patches</CardTitle>
        <CardDescription>Manage patches, then edit contents and allocations</CardDescription>
      </CardHeader>
      <CardContent className="space-y-3">
        <div className="flex items-center justify-between">
          <div className="text-sm text-muted-foreground">{isLoading ? "Loading…" : `${(patches as any[]).length} patches`}</div>
          <div className="flex items-center gap-2">
            <Button variant="outline" onClick={() => setImportOpen(true)}>Import CSV</Button>
            <Button onClick={() => setCreateOpen(true)}>Create Patch</Button>
          </div>
        </div>
        <div className="rounded-md border overflow-x-auto">
          <Table>
            <TableHeader>
              <TableRow>
                <TableHead>Name</TableHead>
                <TableHead>Status</TableHead>
                <TableHead>Organisers</TableHead>
                <TableHead className="text-right">Actions</TableHead>
              </TableRow>
            </TableHeader>
            <TableBody>
              {(patches as Patch[]).map(p => (
                <TableRow key={p.id}>
                  <TableCell className="font-medium">{p.name}</TableCell>
                  <TableCell>{p.status}</TableCell>
                  <TableCell className="max-w-[280px]">
                    <div className="flex flex-wrap gap-1">
                      {(assignmentsByPatch as Record<string, string[]>)[p.id]?.map(orgId => {
                        const user = (organisers as ProfileUser[]).find(u => u.id === orgId)
                        const label = user?.full_name || user?.email || orgId
                        return (
                          <Badge key={orgId} variant="secondary">{label}</Badge>
                        )
                      }) || null}
                      {(pendingOrganisers as PendingUser[]).filter(po => (po.assigned_patch_ids || []).includes(p.id)).map(po => (
                        <Badge key={`pending-${po.id}`} variant="outline">{po.full_name || po.email} <span className="ml-1">(pending)</span></Badge>
                      ))}
                      {!(assignmentsByPatch as Record<string, string[]>)[p.id]?.length && !(pendingOrganisers as PendingUser[]).some(po => (po.assigned_patch_ids || []).includes(p.id)) && (
                        <span className="text-sm text-muted-foreground">None</span>
                      )}
                    </div>
                  </TableCell>
                  <TableCell className="text-right">
                    <Button size="sm" variant="outline" onClick={() => openAssignDialog(p.id)}>Manage</Button>
                  </TableCell>
                </TableRow>
              ))}
            </TableBody>
          </Table>
        </div>

        <Dialog open={createOpen} onOpenChange={setCreateOpen}>
          <DialogContent>
            <DialogHeader>
              <DialogTitle>Create Patch</DialogTitle>
<<<<<<< HEAD
              <DialogDescription>Define a patch name.</DialogDescription>
=======
              <DialogDescription>Define a patch name and type.</DialogDescription>
>>>>>>> 76091b4d
            </DialogHeader>
            <div className="space-y-3">
              <div>
                <div className="text-sm mb-1">Name</div>
                <Input value={name} onChange={(e) => setName(e.target.value)} placeholder="e.g. North East" />
              </div>
              <div className="flex justify-end">
                <Button onClick={() => createPatch.mutate()} disabled={!name.trim()}>Create</Button>
              </div>
            </div>
          </DialogContent>
        </Dialog>

        <Dialog open={importOpen} onOpenChange={(o) => { setImportOpen(o); if (!o) resetImport() }}>
          <DialogContent className="max-w-4xl max-h-[85vh] overflow-y-auto">
            <DialogHeader>
              <DialogTitle>Import patches from CSV</DialogTitle>
              <DialogDescription>Upload a CSV, map its columns, and import patches with organiser links.</DialogDescription>
            </DialogHeader>
            <div className="space-y-4">
              {importStep === "upload" && (
                <FileUpload onFileUploaded={onFileUploaded} />
              )}
              {importStep === "map" && csv && (
                <ColumnMapper
                  parsedCSV={csv}
                  onBack={() => setImportStep("upload")}
                  onMappingComplete={onMappingComplete}
                  defaultTable="patches"
                />
              )}
              {importStep === "import" && csv && (
                <Card>
                  <CardHeader>
                    <CardTitle>Import Preview</CardTitle>
                  </CardHeader>
                  <CardContent>
                    <PatchImport
                      csvData={mappedRows.length > 0 ? mappedRows : (csv?.rows || [])}
                      onImportComplete={() => { resetImport(); setImportOpen(false); qc.invalidateQueries({ queryKey: ["admin-patches"] }) }}
                      onBack={() => setImportStep("map")}
                    />
                  </CardContent>
                </Card>
              )}
            </div>
          </DialogContent>
        </Dialog>

        <Dialog open={!!assignDialogPatchId} onOpenChange={(o) => { if (!o) closeAssignDialog() }}>
          <DialogContent className="max-w-3xl">
            <DialogHeader>
              <DialogTitle>Manage organisers for this patch</DialogTitle>
              <DialogDescription>Toggle active organiser assignments and plan allocations for draft/invited users.</DialogDescription>
            </DialogHeader>
            {assignDialogPatchId && (
              <div className="space-y-6">
                <div>
                  <div className="text-sm font-medium mb-2">Active organisers</div>
                  <div className="rounded border">
                    <Table>
                      <TableHeader>
                        <TableRow>
                          <TableHead>Organiser</TableHead>
                          <TableHead>Status</TableHead>
                          <TableHead className="text-right">Assigned</TableHead>
                        </TableRow>
                      </TableHeader>
                      <TableBody>
                        {(organisers as ProfileUser[]).map(u => {
                          const assigned = Boolean((assignmentsByPatch as Record<string, string[]>)[assignDialogPatchId!]?.includes(u.id))
                          return (
                            <TableRow key={u.id}>
                              <TableCell>{u.full_name || u.email || u.id}</TableCell>
                              <TableCell>
                                <Badge variant={u.is_active ? "default" : "secondary"}>{u.is_active ? "Active" : "Inactive"}</Badge>
                              </TableCell>
                              <TableCell className="text-right">
                                <Checkbox
                                  checked={assigned}
                                  onCheckedChange={(v) => assignToOrganiser.mutate({ organiserId: u.id, patchId: assignDialogPatchId!, assigned: Boolean(v) })}
                                />
                              </TableCell>
                            </TableRow>
                          )
                        })}
                      </TableBody>
                    </Table>
                  </div>
                </div>

                <Separator />

                <div>
                  <div className="flex items-center justify-between mb-2">
                    <div className="text-sm font-medium">Draft and invited organisers</div>
                    <Button size="sm" onClick={() => setDraftDialogOpen(true)}><Plus className="h-4 w-4 mr-1" />Add draft organiser</Button>
                  </div>
                  <div className="rounded border">
                    <Table>
                      <TableHeader>
                        <TableRow>
                          <TableHead>Organiser</TableHead>
                          <TableHead>Status</TableHead>
                          <TableHead className="text-right">Planned assignment</TableHead>
                        </TableRow>
                      </TableHeader>
                      <TableBody>
                        {(pendingOrganisers as PendingUser[]).map(pu => {
                          const planned = Boolean((pu.assigned_patch_ids || []).includes(assignDialogPatchId!))
                          return (
                            <TableRow key={pu.id}>
                              <TableCell>{pu.full_name || pu.email}</TableCell>
                              <TableCell>
                                <Badge variant={pu.status === 'draft' ? 'secondary' : 'default'}>{pu.status === 'draft' ? 'Not-invited' : 'Pending'}</Badge>
                              </TableCell>
                              <TableCell className="text-right">
                                <Checkbox
                                  checked={planned}
                                  onCheckedChange={(v) => updatePendingAllocations.mutate({ pendingId: pu.id, patchId: assignDialogPatchId!, add: Boolean(v) })}
                                />
                              </TableCell>
                            </TableRow>
                          )
                        })}
                      </TableBody>
                    </Table>
                  </div>
                </div>
              </div>
            )}
          </DialogContent>
        </Dialog>

        <AddDraftUserDialog open={draftDialogOpen} onOpenChange={(o) => { setDraftDialogOpen(o); if (!o) refetchPending() }} onSuccess={() => { refetchPending() }} />
      </CardContent>
    </Card>
  )
}<|MERGE_RESOLUTION|>--- conflicted
+++ resolved
@@ -228,11 +228,8 @@
           <DialogContent>
             <DialogHeader>
               <DialogTitle>Create Patch</DialogTitle>
-<<<<<<< HEAD
               <DialogDescription>Define a patch name.</DialogDescription>
-=======
-              <DialogDescription>Define a patch name and type.</DialogDescription>
->>>>>>> 76091b4d
+
             </DialogHeader>
             <div className="space-y-3">
               <div>
