--- conflicted
+++ resolved
@@ -13,10 +13,8 @@
 import { AssignWorkersModal } from "./AssignWorkersModal";
 import { Select, SelectContent, SelectItem, SelectTrigger, SelectValue } from "@/components/ui/select";
 import { getWorkerColorCoding } from "@/utils/workerColorCoding";
-<<<<<<< HEAD
+
 import { QuickAddWorkerModal } from "@/components/workers/QuickAddWorkerModal";
-=======
->>>>>>> 3e02e3e7
 
 interface EmployerWorkerChartProps {
   isOpen: boolean;
@@ -415,16 +413,14 @@
         ) : data && data.workers.length > 0 ? (
 
           <>
-<<<<<<< HEAD
+
             {autoAdjustedMsg && (
               <div className="mb-3 text-xs px-2 py-1 rounded bg-amber-100 text-amber-800 dark:bg-amber-900/30 dark:text-amber-300 border border-amber-300/50">
                 {autoAdjustedMsg}
               </div>
             )}
             {/* Legend removed as per design: colours are self-evident with labels */}
-=======
-            
->>>>>>> 3e02e3e7
+
 
             <div className="grid grid-cols-1 sm:grid-cols-2 gap-3">
               {filteredSortedWorkers.map((w) => {
